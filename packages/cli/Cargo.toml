[package]
description.workspace = true
edition.workspace = true
license.workspace = true
name = "kittynode-cli"
readme.workspace = true
repository.workspace = true
version = "0.8.0"

[[bin]]
name = "kittynode"
path = "src/main.rs"

[dependencies]
clap = { version = "4.5.48", features = ["derive"] }
eyre = { version = "0.6.12", default-features = false, features = [
  "auto-install",
  "track-caller",
] }
<<<<<<< HEAD
kittynode-core = { version = "0.6.0", path = "../core" }
kittynode-web = { version = "0.3.0", path = "../web" }
=======
kittynode-core = { version = "0.8.0", path = "../core" }
>>>>>>> ab455bd9
tokio = { version = "1.47.1", features = ["macros", "rt-multi-thread"] }
tracing-subscriber = "0.3.20"
tracing = "0.1.41"

[dev-dependencies]
assert_cmd = "2.0.17"
predicates = "3.1.3"
tempfile = "3.22.0"<|MERGE_RESOLUTION|>--- conflicted
+++ resolved
@@ -17,12 +17,8 @@
   "auto-install",
   "track-caller",
 ] }
-<<<<<<< HEAD
-kittynode-core = { version = "0.6.0", path = "../core" }
-kittynode-web = { version = "0.3.0", path = "../web" }
-=======
 kittynode-core = { version = "0.8.0", path = "../core" }
->>>>>>> ab455bd9
+kittynode-web = { version = "0.5.0", path = "../web" }
 tokio = { version = "1.47.1", features = ["macros", "rt-multi-thread"] }
 tracing-subscriber = "0.3.20"
 tracing = "0.1.41"
